--- conflicted
+++ resolved
@@ -37,10 +37,7 @@
     "figlet": "^1.5.2",
     "inquirer": "^8.1.5",
     "jsonpath": "^1.1.1",
-<<<<<<< HEAD
-=======
     "jsonpath-plus": "^6.0.1",
->>>>>>> 93c649a8
     "mongoose": "^6.0.8"
   }
 }